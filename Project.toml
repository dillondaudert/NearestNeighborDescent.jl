name = "NearestNeighborDescent"
uuid = "dd2c4c9e-a32f-5b2f-b342-08c2f244fce8"
authors = ["Dillon Daudert <dillongdaudert@gmail.com>"]
version = "0.2.1"

[deps]
DataStructures = "864edb3b-99cc-5e75-8d2d-829cb0a9cfe8"
Distances = "b4f34e82-e78d-54a5-968a-f98e89d6e8f7"
Random = "9a3f8284-a2c9-5f02-9a11-845980a1fd5c"

[compat]
<<<<<<< HEAD
DataStructures = "0.15"
Distances = "0.8"
=======
DataStructures = "0.15, 0.17"
>>>>>>> df738f9f
julia = "1.0"

[extras]
Test = "8dfed614-e22c-5e08-85e1-65c5234f0b40"

[targets]
test = ["Test"]<|MERGE_RESOLUTION|>--- conflicted
+++ resolved
@@ -9,12 +9,9 @@
 Random = "9a3f8284-a2c9-5f02-9a11-845980a1fd5c"
 
 [compat]
-<<<<<<< HEAD
-DataStructures = "0.15"
+
 Distances = "0.8"
-=======
 DataStructures = "0.15, 0.17"
->>>>>>> df738f9f
 julia = "1.0"
 
 [extras]
