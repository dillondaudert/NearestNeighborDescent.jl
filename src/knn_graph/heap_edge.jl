--- conflicted
+++ resolved
@@ -27,14 +27,10 @@
     return src(a) == src(b) && dst(a) == dst(b) && weight(a) == weight(b)
 end
 
-<<<<<<< HEAD
-@inline Base.:(<)(a::HeapKNNGraphEdge, b::HeapKNNGraphEdge) = weight(a) < weight(b)
-=======
 Base.:(<)(a::HeapKNNGraphEdge, b::HeapKNNGraphEdge) = weight(a) < weight(b)
 Base.isless(a::HeapKNNGraphEdge, b::HeapKNNGraphEdge) = a < b
 
 Base.eltype(e::HeapKNNGraphEdge) = eltype(src(e))
->>>>>>> 984bccf8
 
 @inline flag(e::HeapKNNGraphEdge) = e.flag
 @inline weight(e::HeapKNNGraphEdge) = e.weight
